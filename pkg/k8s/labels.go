--- conflicted
+++ resolved
@@ -113,37 +113,6 @@
 	// configuration resource of the proxy-injector webhook.
 	ProxyInjectorWebhookConfig = "linkerd-proxy-injector-webhook-config"
 
-<<<<<<< HEAD
-=======
-	// TLSTrustAnchorVolumeName is the name of the trust anchor volume,
-	// used when injecting a proxy with TLS enabled.
-	TLSTrustAnchorVolumeName = "linkerd-trust-anchors"
-
-	// TLSSecretsVolumeName is the name of the volume holding the secrets,
-	// when injecting a proxy with TLS enabled.
-	TLSSecretsVolumeName = "linkerd-secrets"
-
-	// TLSTrustAnchorConfigMapName is the name of the ConfigMap that holds the
-	// trust anchors (trusted root certificates).
-	TLSTrustAnchorConfigMapName = "linkerd-ca-bundle"
-
-	// TLSTrustAnchorFileName is the name (key) within the trust anchor ConfigMap
-	// that contains the actual trust anchor bundle.
-	TLSTrustAnchorFileName = "trust-anchors.pem"
-
-	// TLSCertFileName is the name (key) within proxy-injector ConfigMap that
-	// contains the TLS certificate.
-	TLSCertFileName = "certificate.crt"
-
-	// TLSPrivateKeyFileName is the name (key) within proxy-injector ConfigMap
-	// that contains the TLS private key.
-	TLSPrivateKeyFileName = "private-key.p8"
-
-	/*
-	 * Mount paths
-	 */
-
->>>>>>> 88fe3841
 	// MountPathBase is the base directory of the mount path
 	MountPathBase = "/var/run/linkerd"
 )
@@ -153,31 +122,11 @@
 	ProxyReplicaSetLabel, ProxyJobLabel, ProxyDaemonSetLabel, ProxyStatefulSetLabel}
 
 var (
-<<<<<<< HEAD
 	// MountPathGlobalConfig is the path at which the global config file is mounted
 	// in the control plane.
 	MountPathGlobalConfig = MountPathBase + "/config/global"
 
-	// MountPathProxyConfig is the path at which the proxy injection config file is
-	// mounted in the control plane.
-=======
-	// MountPathTLSTrustAnchor is the path at which the trust anchor file is
-	// mounted
-	MountPathTLSTrustAnchor = MountPathBase + "/trust-anchors/" + TLSTrustAnchorFileName
-
-	// MountPathTLSIdentityCert is the path at which the TLS identity cert file is
-	// mounted
-	MountPathTLSIdentityCert = MountPathBase + "/identity/" + TLSCertFileName
-
-	// MountPathTLSIdentityKey is the path at which the TLS identity key file is
-	// mounted
-	MountPathTLSIdentityKey = MountPathBase + "/identity/" + TLSPrivateKeyFileName
-
-	// MountPathGlobalConfig is the path at which the global config file is mounted
-	MountPathGlobalConfig = MountPathBase + "/config/global"
-
 	// MountPathProxyConfig is the path at which the global config file is mounted
->>>>>>> 88fe3841
 	MountPathProxyConfig = MountPathBase + "/config/proxy"
 )
 
